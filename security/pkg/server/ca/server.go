--- conflicted
+++ resolved
@@ -270,15 +270,6 @@
 
 func (s *Server) authenticate(ctx context.Context) *authenticate.Caller {
 	// TODO: apply different authenticators in specific order / according to configuration.
-<<<<<<< HEAD
-	for _, authn := range s.authenticators {
-		u, err := authn.Authenticate(ctx)
-		if err != nil {
-			log.Warnf("Authentication failed: %v", err)
-		}
-		if u != nil && err == nil {
-			log.Infof("Authentication successful through auth source %v", u.AuthSource)
-=======
 	var errMsg string
 	for id, authn := range s.authenticators {
 		u, err := authn.Authenticate(ctx)
@@ -287,7 +278,6 @@
 		}
 		if u != nil && err == nil {
 			log.Debugf("Authentication successful through auth source %v", u.AuthSource)
->>>>>>> 054e6c65
 			return u
 		}
 	}
